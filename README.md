
<!-- README.md is generated from README.Rmd. Please edit that file -->

# glmGamPoi <a href='https://github.com/const-ae/glmGamPoi'><img src='man/figures/logo.svg' align="right" height="139" /></a>

<!-- badges: start -->

[![codecov](https://codecov.io/gh/const-ae/glmGamPoi/branch/master/graph/badge.svg)](https://codecov.io/gh/const-ae/glmGamPoi)
<!-- badges: end -->

> Fit Gamma-Poisson Generalized Linear Models Reliably.

Pronounciation: [`dʒi əl əm ɡam
ˈpwɑ`](http://ipa-reader.xyz/?text=d%CA%92i%20%C9%99l%20%C9%99m%20%C9%A1am%20%CB%88pw%C9%91)

The core design aims of `glmGamPoi` are:

  - Fit Gamma-Poisson models on arbitrarily large or small datasets
  - Be faster than alternative methods, such as `DESeq2` or `edgeR`
  - Calculate exact or approximate results based on user preference
  - Support in-memory or on-disk data
  - Follow established conventions around tools for RNA-seq analysis
  - Present a simple user-interface
  - Avoid unnecessary dependencies
  - Make integration into other tools easy

# Installation

You can install the release version of
*[glmGamPoi](https://bioconductor.org/packages/glmGamPoi)* from
BioConductor:

``` r
if (!requireNamespace("BiocManager", quietly = TRUE))
    install.packages("BiocManager")

BiocManager::install("glmGamPoi")
```

For the latest developments, see the
*[GitHub](https://github.com/const-ae/glmGamPoi)* repo.

If you use this package in a scientific publication, please cite:

> glmGamPoi: Fitting Gamma-Poisson Generalized Linear Models on Single
> Cell Count Data  
> Constantin Ahlmann-Eltze, Wolfgang Huber  
> Bioinformatics; 2020-12-09; doi:
> <https://doi.org/10.1093/bioinformatics/btaa1009>

# Example

Load the glmGamPoi package

``` r
library(glmGamPoi)
```

To fit a single Gamma-Poisson GLM do:

``` r
# overdispersion = 1/size
counts <- rnbinom(n = 10, mu = 5, size = 1/0.7)

# design = ~ 1 means that an intercept-only model is fit
fit <- glm_gp(counts, design = ~ 1)
fit
#> glmGamPoiFit object:
#> The data had 1 rows and 10 columns.
#> A model with 1 coefficient was fitted.

# Internally fit is just a list:
as.list(fit)[1:2]
#> $Beta
#>      Intercept
#> [1,]  1.504077
#> 
#> $overdispersions
#> [1] 0.3792855
```

The `glm_gp()` function returns a list with the results of the fit. Most
importantly, it contains the estimates for the coefficients β and the
overdispersion.

Fitting repeated Gamma-Poisson GLMs for each gene of a single cell
dataset is just as easy:

I will first load an example dataset using the `TENxPBMCData` package.
The dataset has 33,000 genes and 4340 cells. It takes roughly 1.5
minutes to fit the Gamma-Poisson model on the full dataset. For
demonstration purposes, I will subset the dataset to 300 genes, but keep
the 4340 cells:

``` r
library(SummarizedExperiment)
library(DelayedMatrixStats)
```

``` r
# The full dataset with 33,000 genes and 4340 cells
# The first time this is run, it will download the data
pbmcs <- TENxPBMCData::TENxPBMCData("pbmc4k")
#> snapshotDate(): 2020-10-27
#> see ?TENxPBMCData and browseVignettes('TENxPBMCData') for documentation
#> loading from cache

# I want genes where at least some counts are non-zero
non_empty_rows <- which(rowSums2(assay(pbmcs)) > 0)
pbmcs_subset <- pbmcs[sample(non_empty_rows, 300), ]
pbmcs_subset
#> class: SingleCellExperiment 
#> dim: 300 4340 
#> metadata(0):
#> assays(1): counts
#> rownames(300): ENSG00000126457 ENSG00000109832 ... ENSG00000143819
#>   ENSG00000188243
#> rowData names(3): ENSEMBL_ID Symbol_TENx Symbol
#> colnames: NULL
#> colData names(11): Sample Barcode ... Individual Date_published
#> reducedDimNames(0):
#> altExpNames(0):
```

I call `glm_gp()` to fit one GLM model for each gene and force the
calculation to happen in memory.

``` r
fit <- glm_gp(pbmcs_subset, on_disk = FALSE)
summary(fit)
#> glmGamPoiFit object:
#> The data had 300 rows and 4340 columns.
#> A model with 1 coefficient was fitted.
#> The design formula is: Y~1
#> 
#> Beta:
#>             Min 1st Qu. Median 3rd Qu.   Max
#> Intercept -8.51   -6.57  -3.91   -2.59 0.903
#> 
#> deviance:
#>  Min 1st Qu. Median 3rd Qu.  Max
#>   14    86.8    657    1686 5507
#> 
#> overdispersion:
#>  Min  1st Qu. Median 3rd Qu.   Max
#>    0 1.65e-13  0.288    1.84 24687
#> 
#> Shrunken quasi-likelihood overdispersion:
#>    Min 1st Qu. Median 3rd Qu.  Max
#>  0.707   0.991      1    1.04 7.45
#> 
#> size_factors:
#>    Min 1st Qu. Median 3rd Qu.  Max
#>  0.117   0.738   1.01    1.32 14.5
#> 
#> Mu:
#>       Min 1st Qu. Median 3rd Qu.  Max
#>  2.34e-05 0.00142 0.0185  0.0779 35.8
```

# Benchmark

I compare my method (in-memory and on-disk) with
*[DESeq2](https://bioconductor.org/packages/3.12/DESeq2)* and
*[edgeR](https://bioconductor.org/packages/3.12/edgeR)*. Both are
classical methods for analyzing RNA-Seq datasets and have been around
for almost 10 years. Note that both tools can do a lot more than just
fitting the Gamma-Poisson model, so this benchmark only serves to give a
general impression of the performance.

``` r
# Explicitly realize count matrix in memory so that it is a fair comparison
pbmcs_subset <- as.matrix(assay(pbmcs_subset))
model_matrix <- matrix(1, nrow = ncol(pbmcs_subset))


bench::mark(
  glmGamPoi_in_memory = {
    glm_gp(pbmcs_subset, design = model_matrix, on_disk = FALSE)
  }, glmGamPoi_on_disk = {
    glm_gp(pbmcs_subset, design = model_matrix, on_disk = TRUE)
  }, DESeq2 = suppressMessages({
    dds <- DESeq2::DESeqDataSetFromMatrix(pbmcs_subset,
                        colData = data.frame(name = seq_len(4340)),
                        design = ~ 1)
    dds <- DESeq2::estimateSizeFactors(dds, "poscounts")
    dds <- DESeq2::estimateDispersions(dds, quiet = TRUE)
    dds <- DESeq2::nbinomWaldTest(dds, minmu = 1e-6)
  }), edgeR = {
    edgeR_data <- edgeR::DGEList(pbmcs_subset)
    edgeR_data <- edgeR::calcNormFactors(edgeR_data)
    edgeR_data <- edgeR::estimateDisp(edgeR_data, model_matrix)
    edgeR_fit <- edgeR::glmFit(edgeR_data, design = model_matrix)
  }, check = FALSE, min_iterations = 3
)
#> # A tibble: 4 x 6
#>   expression               min   median `itr/sec` mem_alloc `gc/sec`
#>   <bch:expr>          <bch:tm> <bch:tm>     <dbl> <bch:byt>    <dbl>
<<<<<<< HEAD
#> 1 glmGamPoi_in_memory    1.26s     1.3s    0.773   534.11MB    3.35 
#> 2 glmGamPoi_on_disk      4.65s     4.8s    0.200   852.91MB    1.40 
#> 3 DESeq2                23.03s   23.87s    0.0420    1.08GB    0.350
#> 4 edgeR                  5.92s    6.33s    0.154     1.18GB    1.08
=======
#> 1 glmGamPoi_in_memory    1.15s    1.19s    0.728   533.52MB    2.91 
#> 2 glmGamPoi_on_disk      4.26s    4.37s    0.224   852.31MB    1.49 
#> 3 DESeq2                20.56s    20.9s    0.0476    1.08GB    0.445
#> 4 edgeR                  5.55s    5.59s    0.178     1.18GB    1.48
>>>>>>> c3a356ef
```

On this dataset, `glmGamPoi` is more than 5 times faster than `edgeR`
and more than 18 times faster than `DESeq2`. `glmGamPoi` does **not**
use approximations to achieve this performance increase. The performance
comes from an optimized algorithm for inferring the overdispersion for
each gene. It is tuned for datasets typically encountered in single
RNA-seq with many samples and many small counts, by avoiding duplicate
calculations.

To demonstrate that the method does not sacrifice accuracy, I compare
the parameters that each method estimates. The means and β coefficients
are identical, but that the overdispersion estimates from `glmGamPoi`
are more reliable:

``` r
# Results with my method
fit <- glm_gp(pbmcs_subset, design = model_matrix, on_disk = FALSE)

# DESeq2
dds <- DESeq2::DESeqDataSetFromMatrix(pbmcs_subset, 
                        colData = data.frame(name = seq_len(4340)),
                        design = ~ 1)
sizeFactors(dds)  <- fit$size_factors
dds <- DESeq2::estimateDispersions(dds, quiet = TRUE)
dds <- DESeq2::nbinomWaldTest(dds, minmu = 1e-6)

#edgeR
edgeR_data <- edgeR::DGEList(pbmcs_subset, lib.size = fit$size_factors)
edgeR_data <- edgeR::estimateDisp(edgeR_data, model_matrix)
edgeR_fit <- edgeR::glmFit(edgeR_data, design = model_matrix)
```

![](man/figures/README-coefficientComparison-1.png)<!-- -->

I am comparing the gene-wise estimates of the coefficients from all
three methods. Points on the diagonal line are identical. The inferred
Beta coefficients and gene means agree well between the methods, however
the overdispersion differs quite a bit. `DESeq2` has problems estimating
most of the overdispersions and sets them to `1e-8`. `edgeR` only
approximates the overdispersions which explains the variation around the
overdispersions calculated with `glmGamPoi`.

## Scalability

The method scales linearly, with the number of rows and columns in the
dataset. For example: fitting the full `pbmc4k` dataset with subsampling
on a modern MacBook Pro in-memory takes \~1 minute and on-disk a little
over 4 minutes. Fitting the `pbmc68k` (17x the size) takes \~73 minutes
(17x the time) on-disk.

## Differential expression analysis

`glmGamPoi` provides an interface to do quasi-likelihood ratio testing
to identify differentially expressed genes. To demonstrate this feature,
we will use the data from [Kang *et al.*
(2018)](https://www.ncbi.nlm.nih.gov/pubmed/29227470) provided by the
`MuscData` package. This is a single cell dataset of 8 Lupus patients
for which 10x droplet-based scRNA-seq was performed before and after
treatment with interferon beta. The `SingleCellExperiment` object
conveniently provides the patient id (`ind`), treatment status (`stim`)
and cell type (`cell`):

``` r
sce <- muscData::Kang18_8vs8()
#> snapshotDate(): 2020-10-27
#> snapshotDate(): 2020-10-27
#> see ?muscData and browseVignettes('muscData') for documentation
#> loading from cache
colData(sce)
#> DataFrame with 29065 rows and 5 columns
#>                        ind     stim   cluster            cell multiplets
#>                  <integer> <factor> <integer>        <factor>   <factor>
#> AAACATACAATGCC-1       107     ctrl         5 CD4 T cells        doublet
#> AAACATACATTTCC-1      1016     ctrl         9 CD14+ Monocytes    singlet
#> AAACATACCAGAAA-1      1256     ctrl         9 CD14+ Monocytes    singlet
#> AAACATACCAGCTA-1      1256     ctrl         9 CD14+ Monocytes    doublet
#> AAACATACCATGCA-1      1488     ctrl         3 CD4 T cells        singlet
#> ...                    ...      ...       ...             ...        ...
#> TTTGCATGCTAAGC-1       107     stim         6     CD4 T cells    singlet
#> TTTGCATGGGACGA-1      1488     stim         6     CD4 T cells    singlet
#> TTTGCATGGTGAGG-1      1488     stim         6     CD4 T cells    ambs   
#> TTTGCATGGTTTGG-1      1244     stim         6     CD4 T cells    ambs   
#> TTTGCATGTCTTAC-1      1016     stim         5     CD4 T cells    singlet
```

For demonstration purpose, I will work on a subset of the genes and
cells:

``` r
set.seed(1)
# Take highly expressed genes and proper cells:
sce_subset <- sce[rowSums(counts(sce)) > 100, 
                  sample(which(sce$multiplets == "singlet" & 
                              ! is.na(sce$cell) &
                              sce$cell %in% c("CD4 T cells", "B cells", "NK cells")), 
                         1000)]
# Convert counts to dense matrix
counts(sce_subset) <- as.matrix(counts(sce_subset))
# Remove empty levels because glm_gp() will complain otherwise
sce_subset$cell <- droplevels(sce_subset$cell)
```

We will identify which genes in CD4 positive T-cells are changed most by
the treatment. We will fit a full model including the interaction term
`stim:cell`. The interaction term will help us identify cell type
specific responses to the treatment:

``` r
fit <- glm_gp(sce_subset, design = ~ cell + stim +  stim:cell - 1,
              reference_level = "NK cells")
summary(fit)
#> glmGamPoiFit object:
#> The data had 9727 rows and 1000 columns.
#> A model with 6 coefficient was fitted.
#> The design formula is: Y~cell + stim + stim:cell - 1
#> 
#> Beta:
#>                    Min   1st Qu. Median 3rd Qu.  Max
#>    cellNK cells -1e+08 -1.00e+08  -3.74   -2.65 4.44
#>     cellB cells -1e+08 -1.00e+08  -3.88   -2.94 4.47
#> cellCD4 T cells -1e+08 -5.13e+00  -4.20   -3.05 4.50
#> ...
#> 
#> deviance:
#>  Min 1st Qu. Median 3rd Qu.  Max
#>    0    61.9    114     251 5706
#> 
#> overdispersion:
#>  Min 1st Qu. Median 3rd Qu.  Max
#>    0       0  0.528    4.01 2762
#> 
#> Shrunken quasi-likelihood overdispersion:
#>    Min 1st Qu. Median 3rd Qu. Max
#>  0.188   0.994      1    1.07 363
#> 
#> size_factors:
#>    Min 1st Qu. Median 3rd Qu.  Max
#>  0.489   0.815   1.01     1.2 5.97
#> 
#> Mu:
#>  Min 1st Qu. Median 3rd Qu. Max
#>    0 0.00364  0.016  0.0498 537
```

To see how the coefficient of our model are called, we look at the
`colnames(fit$Beta)`:

``` r
colnames(fit$Beta)
#> [1] "cellNK cells"             "cellB cells"             
#> [3] "cellCD4 T cells"          "stimstim"                
#> [5] "cellB cells:stimstim"     "cellCD4 T cells:stimstim"
```

In our example, we want to find the genes that change specifically in T
cells. Finding cell type specific responses to a treatment is a big
advantage of single cell data over bulk data. To get a proper estimate
of the uncertainty (cells from the same donor are **not** independent
replicates), we create a pseudobulk for each sample:

``` r
# The contrast argument specifies what we want to compare
# We test the expression difference of stimulated and control T-cells
#
# There is no sample label in the colData, so we create it on the fly
# from `stim` and `ind` columns in colData(fit$data).
de_res <- test_de(fit, contrast = `stimstim` + `cellCD4 T cells:stimstim`, 
                  pseudobulk_by = paste0(stim, "-", ind)) 

# The large `lfc` values come from groups were nearly all counts are 0
# Setting them to Inf makes the plots look nicer
de_res$lfc <- ifelse(abs(de_res$lfc) > 20, sign(de_res$lfc) * Inf, de_res$lfc)

# Most different genes
head(de_res[order(de_res$pval), ])
#>       name         pval     adj_pval f_statistic df1      df2        lfc
<<<<<<< HEAD
#> 189   IFI6 1.212629e-07 0.0008316174    37.25346   1 53.33034   6.118008
#> 6691 PSME2 1.709916e-07 0.0008316174    36.12175   1 53.33034   3.519394
#> 5181 IFIT3 1.564660e-06 0.0050731499    29.18276   1 53.33034   7.872549
#> 9689   MX1 5.336737e-06 0.0129776112    25.58876   1 53.33034   5.037912
#> 5356  IRF7 1.086665e-05 0.0211399736    23.58467   1 53.33034   4.670868
#> 2321   IGJ 1.348147e-05 0.0218557065    22.98818   1 53.33034 -12.445271
=======
#> 189   IFI6 1.214726e-07 0.0008330714    37.24112   1 53.36198   6.118008
#> 6691 PSME2 1.712905e-07 0.0008330714    36.10979   1 53.36198   3.519394
#> 5181 IFIT3 1.568289e-06 0.0050849143    29.17157   1 53.36198   7.872549
#> 9689   MX1 5.343472e-06 0.0129939874    25.58183   1 53.36198   5.037912
#> 5356  IRF7 1.088792e-05 0.0211813556    23.57637   1 53.36198   4.670868
#> 2321   IGJ 1.345767e-05 0.0218171286    22.99032   1 53.36198 -12.445271
>>>>>>> c3a356ef
```

The test is successful and we identify interesting genes that are
differentially expressed in interferon-stimulated T cells: *IFI6*,
*IFIT3*, and *IRF7* literally stand for *Interferon Induced/Regulated
Protein*.

To get a more complete overview of the results, we can make a volcano
plot that compares the log2-fold change (LFC) vs the logarithmized
p-values.

``` r
library(ggplot2)
ggplot(de_res, aes(x = lfc, y = -log10(pval))) +
  geom_point(size = 0.6, aes(color = adj_pval < 0.1)) +
  ggtitle("Volcano Plot", "Genes that change most through interferon-beta treatment in T cells")
```

![](man/figures/README-unnamed-chunk-14-1.png)<!-- -->

Another important task in single cell data analysis is the
identification of marker genes for cell clusters. For this we can also
use our Gamma-Poisson fit.

Let’s assume we want to find genes that differ between T cells and the B
cells. We can directly compare the corresponding coefficients and find
genes that differ in the control condition:

``` r
marker_genes <- test_de(fit, `cellCD4 T cells` - `cellB cells`, sort_by = pval)
head(marker_genes)
#>                          name          pval      adj_pval f_statistic df1
#> 2873                     CD74 9.414538e-198 9.157522e-194   1411.8278   1
#> 3150  HLA-DRA_ENSG00000204287 7.389637e-180 3.593950e-176   1228.0745   1
#> 3152 HLA-DRB1_ENSG00000196126 1.921033e-121 6.228630e-118    717.8697   1
#> 9116    CD79A_ENSG00000105369  2.307338e-74  5.610869e-71    390.5803   1
#> 3166 HLA-DPA1_ENSG00000231389  3.226069e-70  6.275995e-67    364.8244   1
#> 3167 HLA-DPB1_ENSG00000223865  2.257490e-64  3.659768e-61    329.2877   1
#>           df2       lfc
#> 2873 1070.895 -5.052300
#> 3150 1070.895 -7.143245
#> 3152 1070.895 -6.993047
#> 9116 1070.895 -7.282279
#> 3166 1070.895 -5.004210
#> 3167 1070.895 -4.257008
```

If we want find genes that differ in the stimulated condition, we just
include the additional coefficients in the contrast:

``` r
marker_genes2 <- test_de(fit, (`cellCD4 T cells` + `cellCD4 T cells:stimstim`) - 
                               (`cellB cells` + `cellB cells:stimstim`), 
                        sort_by = pval)

head(marker_genes2)
#>                          name          pval      adj_pval f_statistic df1
#> 2873                     CD74 8.764650e-187 8.525375e-183   1297.5198   1
#> 3150  HLA-DRA_ENSG00000204287 5.304332e-175 2.579762e-171   1180.6034   1
#> 3152 HLA-DRB1_ENSG00000196126 2.668295e-109 8.651501e-106    626.9933   1
#> 3166 HLA-DPA1_ENSG00000231389  2.972347e-85  7.228005e-82    460.4820   1
#> 3167 HLA-DPB1_ENSG00000223865  1.871362e-71  3.640548e-68    372.4584   1
#> 9116    CD79A_ENSG00000105369  1.327524e-58  2.152138e-55    295.0837   1
#>           df2           lfc
#> 2873 1070.895 -4.753566e+00
#> 3150 1070.895 -6.635859e+00
#> 3152 1070.895 -5.969909e+00
#> 3166 1070.895 -5.207105e+00
#> 3167 1070.895 -5.086061e+00
#> 9116 1070.895 -1.442695e+08
```

We identify many genes related to the human leukocyte antigen (HLA)
system that is important for antigen presenting cells like B-cells, but
are not expressed by T helper cells. The plot below shows the expression
differences.

A note of caution: applying `test_de()` to single cell data without the
pseudobulk gives overly optimistic p-values. This is due to the fact
that cells from the same sample are not independent replicates\! It can
still be fine to use the method for identifying marker genes, as long as
one is aware of the difficulties interpreting the results.

``` r
# Create a data.frame with the expression values, gene names, and cell types
tmp <- data.frame(gene = rep(marker_genes$name[1:6], times = ncol(sce_subset)),
                  expression = c(counts(sce_subset)[marker_genes$name[1:6], ]),
                  celltype = rep(sce_subset$cell, each = 6))

ggplot(tmp, aes(x = celltype, y = expression)) +
  geom_jitter(height = 0.1) +
  stat_summary(geom = "crossbar", fun = "mean", color = "red") +
  facet_wrap(~ gene, scales = "free_y") +
  ggtitle("Marker genes of B vs. T cells")
```

![](man/figures/README-unnamed-chunk-17-1.png)<!-- -->

# Acknowlegments

This work was supported by the EMBL International PhD Programme and the
European Research Council Synergy grant DECODE under grant agreement
No. 810296.

# Session Info

``` r
sessionInfo()
#> R version 4.0.3 (2020-10-10)
#> Platform: x86_64-apple-darwin17.0 (64-bit)
#> Running under: macOS Mojave 10.14.6
#> 
#> Matrix products: default
#> BLAS:   /Library/Frameworks/R.framework/Versions/4.0/Resources/lib/libRblas.dylib
#> LAPACK: /Library/Frameworks/R.framework/Versions/4.0/Resources/lib/libRlapack.dylib
#> 
#> locale:
#> [1] en_US.UTF-8/en_US.UTF-8/en_US.UTF-8/C/en_US.UTF-8/en_US.UTF-8
#> 
#> attached base packages:
#> [1] parallel  stats4    stats     graphics  grDevices utils     datasets 
#> [8] methods   base     
#> 
#> other attached packages:
#>  [1] ggplot2_3.3.2               muscData_1.4.0             
#>  [3] ExperimentHub_1.16.0        AnnotationHub_2.22.0       
#>  [5] BiocFileCache_1.14.0        dbplyr_2.0.0               
#>  [7] TENxPBMCData_1.8.0          HDF5Array_1.18.0           
#>  [9] rhdf5_2.34.0                SingleCellExperiment_1.12.0
#> [11] DelayedMatrixStats_1.12.1   DelayedArray_0.16.0        
#> [13] Matrix_1.2-18               SummarizedExperiment_1.20.0
#> [15] Biobase_2.50.0              GenomicRanges_1.42.0       
#> [17] GenomeInfoDb_1.26.1         IRanges_2.24.0             
#> [19] S4Vectors_0.28.0            BiocGenerics_0.36.0        
#> [21] MatrixGenerics_1.3.1        matrixStats_0.57.0-9001    
#> [23] glmGamPoi_1.3.6            
#> 
#> loaded via a namespace (and not attached):
#>  [1] bitops_1.0-6                  bit64_4.0.5                  
#>  [3] RColorBrewer_1.1-2            httr_1.4.2                   
#>  [5] tools_4.0.3                   utf8_1.1.4                   
#>  [7] R6_2.5.0                      colorspace_2.0-0             
#>  [9] DBI_1.1.0                     rhdf5filters_1.2.0           
#> [11] withr_2.3.0                   tidyselect_1.1.0             
#> [13] DESeq2_1.30.0                 bit_4.0.4                    
#> [15] curl_4.3                      compiler_4.0.3               
#> [17] cli_2.2.0                     labeling_0.4.2               
#> [19] scales_1.1.1                  bench_1.1.1                  
#> [21] genefilter_1.72.0             rappdirs_0.3.1               
#> [23] stringr_1.4.0                 digest_0.6.27                
#> [25] rmarkdown_2.6                 XVector_0.30.0               
#> [27] pkgconfig_2.0.3               htmltools_0.5.0              
#> [29] sparseMatrixStats_1.3.2       limma_3.46.0                 
#> [31] fastmap_1.0.1                 rlang_0.4.9                  
#> [33] RSQLite_2.2.1                 shiny_1.5.0                  
#> [35] farver_2.0.3                  generics_0.1.0               
#> [37] BiocParallel_1.24.1           dplyr_1.0.2                  
#> [39] RCurl_1.98-1.2                magrittr_2.0.1               
#> [41] GenomeInfoDbData_1.2.4        fansi_0.4.1                  
#> [43] Rcpp_1.0.5                    munsell_0.5.0                
#> [45] Rhdf5lib_1.12.0               lifecycle_0.2.0              
#> [47] edgeR_3.32.0                  stringi_1.5.3                
#> [49] yaml_2.2.1                    zlibbioc_1.36.0              
#> [51] grid_4.0.3                    blob_1.2.1                   
#> [53] promises_1.1.1                crayon_1.3.4                 
#> [55] lattice_0.20-41               profmem_0.5.0                
#> [57] beachmat_2.6.2                splines_4.0.3                
#> [59] annotate_1.68.0               locfit_1.5-9.4               
#> [61] knitr_1.30                    pillar_1.4.7                 
#> [63] geneplotter_1.68.0            XML_3.99-0.5                 
#> [65] glue_1.4.2                    BiocVersion_3.12.0           
#> [67] evaluate_0.14                 BiocManager_1.30.10          
#> [69] vctrs_0.3.5                   httpuv_1.5.4                 
#> [71] gtable_0.3.0                  purrr_0.3.4                  
#> [73] assertthat_0.2.1              xfun_0.20                    
#> [75] mime_0.9                      xtable_1.8-4                 
#> [77] later_1.1.0.1                 survival_3.2-7               
#> [79] tibble_3.0.4                  AnnotationDbi_1.52.0         
#> [81] memoise_1.1.0                 ellipsis_0.3.1               
#> [83] interactiveDisplayBase_1.28.0 BiocStyle_2.18.1
```<|MERGE_RESOLUTION|>--- conflicted
+++ resolved
@@ -196,17 +196,10 @@
 #> # A tibble: 4 x 6
 #>   expression               min   median `itr/sec` mem_alloc `gc/sec`
 #>   <bch:expr>          <bch:tm> <bch:tm>     <dbl> <bch:byt>    <dbl>
-<<<<<<< HEAD
-#> 1 glmGamPoi_in_memory    1.26s     1.3s    0.773   534.11MB    3.35 
-#> 2 glmGamPoi_on_disk      4.65s     4.8s    0.200   852.91MB    1.40 
-#> 3 DESeq2                23.03s   23.87s    0.0420    1.08GB    0.350
-#> 4 edgeR                  5.92s    6.33s    0.154     1.18GB    1.08
-=======
 #> 1 glmGamPoi_in_memory    1.15s    1.19s    0.728   533.52MB    2.91 
 #> 2 glmGamPoi_on_disk      4.26s    4.37s    0.224   852.31MB    1.49 
 #> 3 DESeq2                20.56s    20.9s    0.0476    1.08GB    0.445
 #> 4 edgeR                  5.55s    5.59s    0.178     1.18GB    1.48
->>>>>>> c3a356ef
 ```
 
 On this dataset, `glmGamPoi` is more than 5 times faster than `edgeR`
@@ -384,21 +377,12 @@
 # Most different genes
 head(de_res[order(de_res$pval), ])
 #>       name         pval     adj_pval f_statistic df1      df2        lfc
-<<<<<<< HEAD
-#> 189   IFI6 1.212629e-07 0.0008316174    37.25346   1 53.33034   6.118008
-#> 6691 PSME2 1.709916e-07 0.0008316174    36.12175   1 53.33034   3.519394
-#> 5181 IFIT3 1.564660e-06 0.0050731499    29.18276   1 53.33034   7.872549
-#> 9689   MX1 5.336737e-06 0.0129776112    25.58876   1 53.33034   5.037912
-#> 5356  IRF7 1.086665e-05 0.0211399736    23.58467   1 53.33034   4.670868
-#> 2321   IGJ 1.348147e-05 0.0218557065    22.98818   1 53.33034 -12.445271
-=======
 #> 189   IFI6 1.214726e-07 0.0008330714    37.24112   1 53.36198   6.118008
 #> 6691 PSME2 1.712905e-07 0.0008330714    36.10979   1 53.36198   3.519394
 #> 5181 IFIT3 1.568289e-06 0.0050849143    29.17157   1 53.36198   7.872549
 #> 9689   MX1 5.343472e-06 0.0129939874    25.58183   1 53.36198   5.037912
 #> 5356  IRF7 1.088792e-05 0.0211813556    23.57637   1 53.36198   4.670868
 #> 2321   IGJ 1.345767e-05 0.0218171286    22.99032   1 53.36198 -12.445271
->>>>>>> c3a356ef
 ```
 
 The test is successful and we identify interesting genes that are
