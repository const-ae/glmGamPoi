

#' Fit a Gamma-Poisson Generalized Linear Model
#'
#' This function provides a simple to use interface to fit Gamma-Poisson generalized
#' linear models. It works equally well for small scale (a single model) and large scale data
#' (e.g. thousands of rows and columns, potentially stored on disk). The function
#' automatically determines the appropriate size factors for each sample and efficiently
#' finds the best overdispersion parameter for each gene.
#'
#' @param data any matrix-like object (e.g. [matrix], [DelayedArray], [HDF5Matrix]) or
#'   anything that can be cast to a [SummarizedExperiment] (e.g. `MSnSet`, `eSet` etc.) with
#'   one column per sample and row per gene.
#' @param design a specification of the experimental design used to fit the Gamma-Poisson GLM.
#'   It can be a [model.matrix()] with one row for each sample and one column for each
#'   coefficient. \cr
#'   Alternatively, `design` can be a `formula`. The entries in the
#'   formula can refer to global objects, columns in the `col_data` parameter, or the `colData(data)`
#'   of `data` if it is a `SummarizedExperiment`. \cr
#'   The third option is that `design` is a vector where each element specifies to which
#'   condition a sample belongs. \cr
#'   Default: `design = ~ 1`, which means that all samples are treated as if they belong to the
#'   same condition. Note that this is the fasted option.
#' @param col_data a dataframe with one row for each sample in `data`. Default: `NULL`.
#' @param reference_level a single string that specifies which level is used as reference
#'   when the model matrix is created. The reference level becomes the intercept and all
#'   other coefficients are calculated with respect to the `reference_level`.
#'   Default: `NULL`.
#' @param offset Constant offset in the model in addition to `log(size_factors)`. It can
#'   either be a single number, a vector of length `ncol(data)` or a matrix with the
#'   same dimensions as `dim(data)`. Note that if data is a [DelayedArray] or [HDF5Matrix],
#'   `offset` must be as well. Default: `0`.
#' @param size_factors in large scale experiments, each sample is typically of different size
#'   (for example different sequencing depths). A size factor is an internal mechanism of GLMs to
#'   correct for this effect.\cr
#'   `size_factors` is either a numeric vector with positive entries that has the same lengths as columns in the data
#'   that specifies the size factors that are used.
#'   Or it can be a string that species the method that is used to estimate the size factors
#'   (one of \code{c("normed_sum", "deconvolution", "poscounts")}).
#'   Note that \code{"normed_sum"} and \code{"poscounts"} are fairly
#'   simple methods and can lead to suboptimal results. For the best performance, I recommend to use
#'   `size_factors = "deconvolution"` which calls `scran::calculateSumFactors()`. However, you need
#'   to separately install the `scran` package from Bioconductor for this method to work.
#'   Also note that `size_factors = 1` and `size_factors = FALSE` are equivalent. If only a single gene is given,
#'   no size factor is estimated (ie. `size_factors = 1`). Default: `"normed_sum"`.
#' @param overdispersion the simplest count model is the Poisson model. However, the Poisson model
#'   assumes that \eqn{variance = mean}. For many applications this is too rigid and the Gamma-Poisson
#'   allows a more flexible mean-variance relation (\eqn{variance = mean + mean^2 * overdispersion}). \cr
#'   `overdispersion` can either be
#'   \itemize{
#'      \item a single boolean that indicates if an overdispersion is estimated for each gene.
#'      \item a numeric vector of length `nrow(data)` fixing the overdispersion to those values.
#'      \item the string `"global"` to indicate that one dispersion is fit across all genes.
#'   }
#'   Note that `overdispersion = 0` and `overdispersion = FALSE` are equivalent and both reduce
#'   the Gamma-Poisson to the classical Poisson model. Default: `TRUE`.
#' @param overdispersion_shrinkage the overdispersion can be difficult to estimate with few replicates. To
#'   improve the overdispersion estimates, we can share information across genes and shrink each individual
#'   overdispersion estimate towards a global overdispersion estimate. Empirical studies show however that
#'   the overdispersion varies based on the mean expression level (lower expression level => higher
#'   dispersion). If `overdispersion_shrinkage = TRUE`, a median trend of dispersion and expression level is
#'   fit and used to estimate the variances of a quasi Gamma Poisson model (Lund et al. 2012). Default: `TRUE`.
#' @param ridge_penalty to avoid overfitting, we can penalize fits with large coefficient estimates. Instead
#'   of directly minimizing the deviance per gene (\eqn{Sum dev(y_i, X_i b)}), we will minimize
#'   \eqn{Sum dev(y_i, X_i b) + N * Sum (penalty_p * b_p)^2}.\cr
#'   `ridge_penalty` can be
#'   \itemize{
#'     \item a scalar in which case all parameters except the intercept are penalized.
#'     \item a vector which has to have the same length as columns in the model matrix
#'     \item a matrix with the same number of columns as columns in the model matrix. This gives
#'       maximum flexibility for expert users and allows for full Tikhonov regularization.
#'   }
#'   Default: `ridge_penalty = 0`, which is internally replaced with a small positive number for numerical stability.
#' @param do_cox_reid_adjustment the classical maximum likelihood estimator of the `overdisperion` is biased
#'   towards small values. McCarthy _et al._ (2012) showed that it is preferable to optimize the Cox-Reid
#'   adjusted profile likelihood.\cr
#'   `do_cox_reid_adjustment` can be either be `TRUE` or `FALSE` to indicate if the adjustment is
#'   added during the optimization of the `overdispersion` parameter. Default: `TRUE`.
#' @param subsample the estimation of the overdispersion is the slowest step when fitting
#'   a Gamma-Poisson GLM. For datasets with many samples, the estimation can be considerably sped up
#'   without loosing much precision by fitting the overdispersion only on a random subset of the samples.
#'   Default: `FALSE` which means that the data is not subsampled. If set to `TRUE`, at most 1,000 samples
#'   are considered. Otherwise the parameter just specifies the number of samples that are considered
#'   for each gene to estimate the overdispersion.
#' @param on_disk a boolean that indicates if the dataset is loaded into memory or if it is kept on disk
#'   to reduce the memory usage. Processing in memory can be significantly faster than on disk.
#'   Default: `NULL` which means that the data is only processed in memory if `data` is an in-memory
#'   data structure.
#' @param verbose a boolean that indicates if information about the individual steps are printed
#'   while fitting the GLM. Default: `FALSE`.
#'
#'
#' @details
#' The method follows the following steps:
#'
#' 1. The size factors are estimated.\cr
#'    If `size_factors = "normed_sum"`, the column-sum for each cell is calculated and the resulting
#'    size factors are normalized so that their geometric mean is `1`. If `size_factors = "poscounts"`,
#'    a slightly adapted version of the procedure proposed by Anders and Huber (2010) in
#'    equation (5) is used. To handle the large number of zeros the geometric means are calculated for
#'    \eqn{Y + 0.5} and ignored during the calculation of the median. Columns with all zeros get a
#'    default size factor of \eqn{0.001}. If `size_factors = "deconvolution"`, the method
#'    `scran::calculateSumFactors()` is called.
#' 2. The dispersion estimates are initialized based on the moments of each row of \eqn{Y}.
#' 3. The coefficients of the model are estimated.\cr
#'    If all samples belong to the same condition (i.e. `design = ~ 1`), the betas are estimated using
#'    a quick Newton-Raphson algorithm. This is similar to the behavior of `edgeR`. For more complex
#'    designs, the general Fisher-scoring algorithm is used. Here, the code is based on a fork  of the
#'    internal function `fitBeta()` from `DESeq2`. It does however contain some modification to make
#'    the fit more robust and faster.
#' 4. The mean for each gene and sample is calculate.\cr
#'    Note that this step can be very IO intensive if `data` is or contains a DelayedArray.
#' 5. The overdispersion is estimated.\cr
#'    The classical method for estimating the overdispersion for each gene is to maximize the
#'    Gamma-Poisson log-likelihood by iterating over each count and summing the the corresponding
#'    log-likelihood. It is however, much more efficient
#'    for genes with many small counts to work on the contingency table of the counts. Originally, this
#'    approach had already been used by Anscombe (1950). In this package, I have implemented an
#'    extension of their method that can handle general offsets.\cr
#'    See also [overdispersion_mle()].
#'  6. The beta coefficients are estimated once more with the updated overdispersion estimates
#'  7. The mean for each gene and sample is calculated again.
#'
#' This method can handle not just in memory data, but also data stored on disk. This is essential for
#' large scale datasets with thousands of samples, as they sometimes encountered in modern single-cell
#' RNA-seq analysis. `glmGamPoi` relies on the `DelayedArray` and `beachmat` package to efficiently
#' implement the access to the on-disk data.
#'
#' @return
#' The method returns a list with the following elements:
#' \describe{
#'   \item{`Beta`}{a matrix with dimensions `nrow(data) x n_coefficients` where `n_coefficients` is
#'   based on the `design` argument. It contains the estimated coefficients for each gene.}
#'   \item{`overdispersions`}{a vector with length `nrow(data)`. The overdispersion parameter for each
#'   gene. It describes how much more the counts vary than one would expect according to the Poisson
#'   model.}
#'   \item{`overdispersion_shrinkage_list`}{a list with additional information from the quasi-likelihood
#'   shrinkage. For details see [overdispersion_shrinkage()].}
#'   \item{`deviances`}{a vector with the deviance of the fit for each row. The deviance is a measure
#'   how well the data is fit by the model. A smaller deviance means a better fit.}
#'   \item{`Mu`}{a matrix with the same dimensions as `dim(data)`. If the calculation happened on
#'   disk, than `Mu` is a `HDF5Matrix`. It contains the estimated mean value for each gene and
#'   sample.}
#'   \item{`size_factors`}{a vector with length `ncol(data)`. The size factors are the inferred
#'   correction factors for different sizes of each sample. They are also sometimes called the
#'   exposure factor.}
#'   \item{`Offset`}{a matrix with the same dimensions as `dim(data)`. If the calculation happened on
#'   disk, than `Offset` is a `HDF5Matrix`. It contains the `log(size_factors) + offset` from the
#'   function call.}
#'   \item{`data`}{a `SummarizedExperiment` that contains the input counts and the `col_data`}
#'   \item{`model_matrix`}{a matrix with dimensions `ncol(data) x n_coefficients`. It is build based
#'   on the `design` argument.}
#'   \item{`design_formula`}{the formula that used to fit the model, or `NULL` otherwise}
#'   \item{`ridge_penalty`}{a vector with the specification of the ridge penalty.}
#' }
#'
#' @examples
#'  set.seed(1)
#'  # The simplest example
#'  y <- rnbinom(n = 10, mu = 3, size = 1/2.4)
#'  c(glm_gp(y, size_factors = FALSE))
#'
#'  # Fitting a whole matrix
#'  model_matrix <- cbind(1, rnorm(5))
#'  true_Beta <- cbind(rnorm(n = 30), rnorm(n = 30, mean = 3))
#'  sf <- exp(rnorm(n = 5, mean = 0.7))
#'  model_matrix
#'  Y <- matrix(rnbinom(n = 30 * 5, mu = sf * exp(true_Beta %*% t(model_matrix)), size = 1/2.4),
#'              nrow = 30, ncol = 5)
#'
#'  fit <- glm_gp(Y, design = model_matrix, size_factors = sf, verbose = TRUE)
#'  summary(fit)
#'
#'  # Fitting a model with covariates
#'  data <- data.frame(fav_food = sample(c("apple", "banana", "cherry"), size = 50, replace = TRUE),
#'  city = sample(c("heidelberg", "paris", "new york"), size = 50, replace = TRUE),
#'  age = rnorm(n = 50, mean = 40, sd = 15))
#'  Y <- matrix(rnbinom(n = 100 * 50, mu = 3, size = 1/3.1), nrow = 100, ncol = 50)
#'  fit <- glm_gp(Y, design = ~ fav_food + city + age, col_data = data)
#'  summary(fit)
#'
#'  # Specify 'ridge_penalty' to penalize extreme Beta coefficients
#'  fit_reg <- glm_gp(Y, design = ~ fav_food + city + age, col_data = data, ridge_penalty = 1.5)
#'  summary(fit_reg)
#'
#'
#' @seealso [overdispersion_mle()] and [overdispersion_shrinkage()] for the internal functions that do the
#'   work. For differential expression analysis, see [test_de()].
#'
#' @references
#'   * McCarthy, D. J., Chen, Y., & Smyth, G. K. (2012). Differential expression analysis of multifactor
#'   RNA-Seq experiments with respect to biological variation. Nucleic Acids Research, 40(10), 4288–4297.
#'   [https://doi.org/10.1093/nar/gks042](https://doi.org/10.1093/nar/gks042).
#'   * Anders Simon, & Huber Wolfgang. (2010). Differential expression analysis for sequence count data.
#'   Genome Biology. [https://doi.org/10.1016/j.jcf.2018.05.006](https://doi.org/10.1016/j.jcf.2018.05.006).
#'   * Love, M. I., Huber, W., & Anders, S. (2014). Moderated estimation of fold change and  dispersion
#'   for RNA-seq data with DESeq2. Genome Biology, 15(12), 550.
#'   [https://doi.org/10.1186/s13059-014-0550-8](https://doi.org/10.1186/s13059-014-0550-8).
#'   * Robinson, M. D., McCarthy, D. J., & Smyth, G. K. (2009). edgeR: A Bioconductor package for differential
#'   expression analysis of digital gene expression data. Bioinformatics, 26(1), 139–140.
#'   [https://doi.org/10.1093/bioinformatics/btp616](https://doi.org/10.1093/bioinformatics/btp616).
#'   * Lun ATL, Pagès H, Smith ML (2018). “beachmat: A Bioconductor C++ API for accessing high-throughput
#'   biological data from a variety of R matrix types.” PLoS Comput. Biol., 14(5), e1006135. doi:
#'   [10.1371/journal.pcbi.1006135.](https://doi.org/10.1371/journal.pcbi.1006135).
#'   * Lund, S. P., Nettleton, D., McCarthy, D. J., & Smyth, G. K. (2012). Detecting differential expression
#'   in RNA-sequence data using quasi-likelihood with shrunken dispersion estimates. Statistical
#'   Applications in Genetics and Molecular Biology, 11(5).
#'   [https://doi.org/10.1515/1544-6115.1826](https://doi.org/10.1515/1544-6115.1826).
#'   * Lun ATL, Bach K and Marioni JC (2016). Pooling across cells to normalize single-cell RNA sequencing
#'   data with many zero counts. Genome Biol. 17:75
#'   [https://doi.org/10.1186/s13059-016-0947-7](https://doi.org/10.1186/s13059-016-0947-7)
#'
#' @export
glm_gp <- function(data,
                   design = ~ 1,
                   col_data = NULL,
                   reference_level = NULL,
                   offset = 0,
                   size_factors = c("normed_sum", "deconvolution", "poscounts"),
                   overdispersion = TRUE,
                   overdispersion_shrinkage = TRUE,
                   ridge_penalty = 0,
                   do_cox_reid_adjustment = TRUE,
                   subsample = FALSE,
                   on_disk = NULL,
                   verbose = FALSE){

  # Validate `data`
  if(inherits(data, "formula")){
    if(length(design) != 2 || design != ~ 1){
      stop("If the first argument is already a formula, the second argument must not be set. Please call this function like this:\n",
           "'glm_gp(data = mat, design = ~ a + b + c, ...)'", call. = FALSE)
    }
    extr <- extract_data_from_formula(data, col_data, parent.frame())
    data <- extr$data
    design <- extr$design
  }
  if(is.vector(data)){
    data <- matrix(data, nrow = 1)
  }
  data_mat <- handle_data_parameter(data, on_disk)

  # Convert the formula to a model_matrix
  col_data <- get_col_data(data, col_data)
  des <- handle_design_parameter(design, data, col_data, reference_level)

  # Call glm_gp_impl()
  res <- glm_gp_impl(data_mat,
              model_matrix = des$model_matrix,
              offset = offset,
              size_factors = size_factors,
              overdispersion = overdispersion,
              overdispersion_shrinkage = overdispersion_shrinkage,
              ridge_penalty = ridge_penalty,
              do_cox_reid_adjustment = do_cox_reid_adjustment,
              subsample = subsample,
              verbose = verbose)
  # Make sure that the output is nice and beautiful
  rownames(data_mat) <- rownames(data)
  colnames(data_mat) <- colnames(data)
  res$data <- SummarizedExperiment::SummarizedExperiment(list(counts = data_mat),
                                                         colData = col_data)
  res$model_matrix <- des$model_matrix
  if(is.null(colnames(res$model_matrix))){
    colnames(res$model_matrix) <- paste0("Coef_", seq_len(ncol(res$model_matrix)))
  }
  res$design_formula <- des$design_formula
  colnames(res$Beta) <- colnames(res$model_matrix)
  rownames(res$Beta) <- rownames(data)
  if(! is.null(res$ridge_penalty)){
    names(res$ridge_penalty) <- colnames(res$model_matrix)
  }
  rownames(res$Mu) <- rownames(data)
  colnames(res$Mu) <- colnames(data)
  rownames(res$Offset) <- rownames(data)
  colnames(res$Offset) <- colnames(data)
  names(res$overdispersions) <- rownames(data)
  names(res$deviances) <- rownames(data)
  names(res$size_factors) <- colnames(data)

  class(res) <- "glmGamPoi"
  res
}


handle_data_parameter <- function(data, on_disk){
  if(is.matrix(data)){
    if(! is.numeric(data)){
      stop("The data argument must consist of numeric values and not of ", mode(data), " values")
    }
    if(is.null(on_disk) || isFALSE(on_disk)){
      data_mat <- data
    }else if(isTRUE(on_disk)){
      data_mat <- HDF5Array::writeHDF5Array(data)
    }else{
      stop("Illegal argument type for on_disk. Can only handle 'NULL', 'TRUE', or 'FALSE'")
    }
  }else if(is(data, "DelayedArray")){
    if(is.null(on_disk) || isTRUE(on_disk)){
      data_mat <- data
    }else if(isFALSE(on_disk)){
      data_mat <- as.matrix(data)
    }else{
      stop("Illegal argument type for on_disk. Can only handle 'NULL', 'TRUE', or 'FALSE'")
    }
  }else if(is(data, "SummarizedExperiment")){
    data_mat <- handle_data_parameter(SummarizedExperiment::assay(data), on_disk)
  }else if(canCoerce(data, "SummarizedExperiment")){
    se <- as(data, "SummarizedExperiment")
    data_mat <- handle_data_parameter(SummarizedExperiment::assay(se), on_disk)
  }else if(is(data, "dgCMatrix") || is(data, "dgTMatrix")) {
    stop("glmGamPoi does not yet support sparse input data of type '", class(data),"'. ",
         "If your data fits into memory, please cast it to a dense matrix with ",
         "'as.matrix(data)' or if it is too big, convert it to an on-disk dataset ",
         "with the 'HDF5Array' package. ")
  }else{
    stop("Cannot handle data of class '", class(data), "'.",
         "It must be of type dense matrix object (i.e., a base matrix or DelayedArray),",
         " or a container for such a matrix (for example: SummarizedExperiment).")
  }
  data_mat
}


get_col_data <- function(data, col_data){
  if(is.null(col_data)){
    col_data <- as.data.frame(matrix(numeric(0), nrow=ncol(data)))
  }
  if(is(data, "SummarizedExperiment")){
    cbind(col_data, SummarizedExperiment::colData(data))
  }else{
    col_data
  }
}


handle_design_parameter <- function(design, data, col_data, reference_level){
  n_samples <- ncol(data)

  ignore_degeneracy <- isTRUE(attr(design, "ignore_degeneracy"))

  # Handle the design parameter
  if(is.matrix(design)){
    if(! is.null(reference_level)){
      stop("Cannot specify `design` as a matrix and `reference_level` != NULL.\n",
           "Either provide `design` as a formula and specify `reference_level` or ",
           "make sure that the correct reference level is used when the matrix is created ",
           "for example with `stats::relevel()`.")
    }
    model_matrix <- design
    design_formula <- NULL
  }else if((is.vector(design) || is.factor(design))){
    if(length(design) != n_samples){
      if(length(design) == 1 && design == 1){
        stop("The specified design vector length (", length(design), ") does not match ",
             "the number of samples: ", n_samples, "\n",
             "Did you maybe mean: `design = ~ 1`?")
      }else{
        stop("The specified design vector length (", length(design), ") does not match ",
             "the number of samples: ", n_samples)
      }
    }
    tmp <- convert_chr_vec_to_model_matrix(design, reference_level)
    model_matrix <- tmp$model_matrix
    design_formula <- tmp$formula
    attr(design_formula, "constructed_from") <- "vector"
  }else if(inherits(design,"formula")){
    col_data <- relevel_columns_to_reference_level(col_data, reference_level)
    tmp <- convert_formula_to_model_matrix(design, col_data)
    model_matrix <- tmp$model_matrix
    design_formula <- tmp$formula
    attr(design_formula, "constructed_from") <- "formula"
  }else{
    stop(paste0("design argment of class ", class(design), " is not supported. Please ",
                "specify a `model_matrix`, a `character vector`, or a `formula`."))
  }

  if(nrow(model_matrix) != ncol(data)) stop("Number of rows in col_data does not match number of columns of data.\n",
                                            "Were there maybe 'NA's in the colData?")
  if(! is.null(rownames(model_matrix)) &&
     ! all(rownames(model_matrix) == as.character(seq_len(nrow(model_matrix)))) && # That's the default rownames
     ! is.null(colnames(data))){
    if(! all(rownames(model_matrix) == colnames(data))){
      if(setequal(rownames(model_matrix), colnames(data))){
        # Rearrange the rows to match the columns of data
        model_matrix <- model_matrix[colnames(data), ,drop=FALSE]
      }else{
        stop("The rownames of the model_matrix / col_data do not match the column names of data.")
      }
    }

  }

<<<<<<< HEAD
  if(ncol(model_matrix) >= n_samples){
    stop("The model_matrix has more columns (", ncol(model_matrix),
         ") than the there are samples in the data matrix (", n_samples, " columns).\n",
         "Too few replicates / too many coefficients to fit model.\n",
         "The head of the design matrix: \n", format_matrix(head(model_matrix, n = 3)), "\n",
         "The head of the data: \n", format_matrix(head(data[,seq_len(min(5, ncol(data))),drop=FALSE], n = 3)))
=======
  if(ncol(model_matrix) >= ncol(data) && ! ignore_degeneracy){
    stop("The model_matrix:\n", format_matrix(head(model_matrix)), "\nhas more columns (", ncol(model_matrix),
         ") than the there are samples in the data matrix\n",
         format_matrix(head(data[,seq_len(min(5, ncol(data))),drop=FALSE], n = 3)),
         "\nwhich has ", ncol(data), " columns. ",
         "Too few replicates / too many coefficients to fit model.")
>>>>>>> c3a356ef
  }

  # Check rank of model_matrix
  qr_mm <- qr(model_matrix)
  if(qr_mm$rank < ncol(model_matrix) && n_samples > 0  && ! ignore_degeneracy){
    is_zero_column <- DelayedMatrixStats::colCounts(model_matrix, value = 0) == nrow(model_matrix)
    if(any(is_zero_column)){
      stop("The model matrix seems degenerate ('matrix_rank(model_matrix) < ncol(model_matrix)'). ",
           "Column ", paste0(head(which(is_zero_column), n=10), collapse = ", "), " contains only zeros. \n",
           "The head of the design matrix: \n", format_matrix(head(model_matrix, n = 3)))
    }else{
      stop("The model matrix seems degenerate ('matrix_rank(model_matrix) < ncol(model_matrix)'). ",
           "Some columns are perfectly collinear. Did you maybe include the same coefficient twice?\n",
           "The head of the design matrix: \n", format_matrix(head(model_matrix, n = 3)))
    }
  }

  rownames(model_matrix) <- colnames(data)
  validate_model_matrix(model_matrix, data)
  model_matrix <- add_attr_if_intercept(model_matrix)
  list(model_matrix = model_matrix, design_formula = design_formula)
}

add_attr_if_intercept <- function(model_matrix){
  intercept_position <- 0
  for(col_idx in seq_len(ncol(model_matrix))){
    has_intercept <- all(model_matrix[,col_idx] == 1)
    if(has_intercept){
      intercept_position <- col_idx
      break
    }
  }
  attr(model_matrix, "intercept_position") <- intercept_position
  model_matrix
}



handle_subsample_parameter <- function(data, subsample){
  if(isFALSE(subsample)){
    n_subsamples <- ncol(data)
  }else if(isTRUE(subsample)){
    n_subsamples <- 1000
  }else{
    n_subsamples <- subsample
  }
  min(n_subsamples, ncol(data))
}


handle_ridge_penalty_parameter <- function(ridge_penalty, model_matrix, verbose){
  if(! is.null(ridge_penalty)){
    # This penalty is helpful to protect against numerical instability
    minimal_penalty <- 1e-10 / nrow(model_matrix)
    intercept_position <- attr(model_matrix, "intercept_position")


    if(length(ridge_penalty) == 1){
      if(abs(ridge_penalty) < minimal_penalty){
        ridge_penalty <- minimal_penalty
      }
      ridge_target <- attr(ridge_penalty, "target")
      ridge_penalty <- rep_len(ridge_penalty, ncol(model_matrix))
      attr(ridge_penalty, "target") <- ridge_target
      if(! is.null(intercept_position) && intercept_position[1] != 0){
        ridge_penalty[intercept_position] <- minimal_penalty
      }
    }else if(is.matrix(ridge_penalty)){
      if(ncol(ridge_penalty) != ncol(model_matrix)){
        stop("'ridge_penalty' is a matrix, but its dimensions do not match ",
             "the column of the model_matrix (", ncol(model_matrix), ").")
      }
      diag(ridge_penalty)[abs(diag(ridge_penalty)) <  minimal_penalty] <- minimal_penalty
    }else if(length(ridge_penalty) == ncol(model_matrix)){
      # Got a full length ridge_penalty, check if this conflicts with intercept
      if(! is.null(intercept_position) && any(abs(ridge_penalty[intercept_position]) > minimal_penalty)){
        warning("A ridge penalty for each column of the design matrix was provided, including the intercept ",
                "in column ", intercept_position, ". Are you sure this is correct?\n",
                "To avoid this message, set the ridge_penalty[", intercept_position, "] to a value ",
                "smaller than '1e-10/nrow(model_matrix)'.")
      }
      ridge_penalty[abs(ridge_penalty) < minimal_penalty] <- minimal_penalty
    }else{
      stop("The definition of the ridge penalty does not match the model_matrix. ",
           "It must either be of length 1 or the number of columns in the design matrix.\n",
           "If length(ridge_penalty) == 1, it is applied to all columns except the intercept.")
    }


    ridge_target <- attr(ridge_penalty, "target")
    target_length <- if(is.matrix(ridge_penalty)) ncol(ridge_penalty) else  length(ridge_penalty)
    if(is.null(ridge_target)){
      ridge_target <- rep_len(0, target_length)
    }else if(length(ridge_target) != target_length){
      stop("Size of ridge_penalty and 'attr(ridge_penalty, \"target\") must correspond.")
    }
    attr(ridge_penalty, "target") <- ridge_target
  }


  ridge_penalty
}




validate_model_matrix <- function(matrix, data){
  stopifnot(is.matrix(matrix))
  stopifnot(nrow(matrix) == ncol(data))
}


relevel_columns_to_reference_level <- function(col_data, reference_level = NULL){
  if(! is.null(reference_level)){
    has_ref_level <- vapply(col_data, function(x){
      any(!is.na(x) & x == reference_level)
    }, FUN.VALUE = FALSE)
    if(all(has_ref_level == FALSE)){
      stop("None of the columns contains the specified reference_level.")
    }
    col_data[has_ref_level] <- lapply(col_data[has_ref_level], function(col){
      if(is.character(col)){
        col <- as.factor(col)
      }
      stats::relevel(col, ref = reference_level)
    })
  }
  col_data
}


convert_chr_vec_to_model_matrix <- function(design, reference_level){
  if(! is.factor(design)){
    design_fct <- as.factor(design)
  }else{
    design_fct <- design
  }

  if(length(levels(design_fct)) == 1){
    helper_df <- data.frame(x_ = design_fct)
    tmp <- convert_formula_to_model_matrix(~ 1, col_data = helper_df)
    mm <- tmp$model_matrix
    formula <- tmp$formula
    colnames(mm) <- levels(design_fct)
  }else if(is.null(reference_level)){
    helper_df <- data.frame(x_ = design_fct)
    tmp <- convert_formula_to_model_matrix(~ x_ - 1, col_data = helper_df)
    mm <- tmp$model_matrix
    formula <- tmp$formula
    colnames(mm) <- sub("^x_", "", colnames(mm))
  }else{
    design_fct <- stats::relevel(design_fct, ref = reference_level)
    helper_df <- data.frame(x_ = design_fct)
    tmp <- convert_formula_to_model_matrix(~ x_ + 1, col_data = helper_df)
    mm <- tmp$model_matrix
    formula <- tmp$formula
    colnames(mm)[-1] <- paste0(sub("^x_", "", colnames(mm)[-1]), "_vs_", reference_level)
  }
  colnames(mm)[colnames(mm) == "(Intercept)"] <- "Intercept"
  list(formula = formula, model_matrix = mm)
}

convert_formula_to_model_matrix <- function(formula, col_data){
  tryCatch({
    mf <- model.frame(formula, data = col_data, drop.unused.levels = TRUE)
    terms <- attr(mf, "terms")
    attr(terms, "xlevels") <- stats::.getXlevels(terms, mf)
    mm <- stats::model.matrix.default(terms, mf)
  }, error = function(e){
    # Try to extract text from error message
    match <- regmatches(e$message, regexec("object '(.+)' not found", e$message))[[1]]
    if(length(match) == 2){
      stop("Error while parsing the formula (", formula, ").\n",
           "Variable '", match[2], "' not found in col_data or global environment. Possible variables are:\n",
           paste0(colnames(col_data), collapse = ", "), call. = FALSE)
    }else{
      stop(e$message)
    }
  })

  # Otherwise every copy of the model stores the whole global environment!
  attr(terms, ".Environment") <- c()
  colnames(mm)[colnames(mm) == "(Intercept)"] <- "Intercept"
  list(formula = terms, model_matrix = mm)
}

extract_data_from_formula <- function(formula, col_data, encl = parent.frame()){
  if(length(formula) < 3){
    stop("The formula does not have a left hand side. Please call this function like this:\n",
         "'glm_gp(data = mat, design = ~ a + b + c, ...)'", call. = FALSE)
  }
  data <- eval(formula[[2]], envir = col_data, enclos = encl)
  formula[[2]] <- NULL
  list(data = data, design = formula)
}


is_on_disk.glmGamPoi <- function(fit){
  is(fit$Mu, "DelayedMatrix") && is(DelayedArray::seed(fit$Mu), "HDF5ArraySeed")
}

<|MERGE_RESOLUTION|>--- conflicted
+++ resolved
@@ -391,21 +391,12 @@
 
   }
 
-<<<<<<< HEAD
-  if(ncol(model_matrix) >= n_samples){
+  if(ncol(model_matrix) >= n_samples && ! ignore_degeneracy){
     stop("The model_matrix has more columns (", ncol(model_matrix),
          ") than the there are samples in the data matrix (", n_samples, " columns).\n",
          "Too few replicates / too many coefficients to fit model.\n",
          "The head of the design matrix: \n", format_matrix(head(model_matrix, n = 3)), "\n",
          "The head of the data: \n", format_matrix(head(data[,seq_len(min(5, ncol(data))),drop=FALSE], n = 3)))
-=======
-  if(ncol(model_matrix) >= ncol(data) && ! ignore_degeneracy){
-    stop("The model_matrix:\n", format_matrix(head(model_matrix)), "\nhas more columns (", ncol(model_matrix),
-         ") than the there are samples in the data matrix\n",
-         format_matrix(head(data[,seq_len(min(5, ncol(data))),drop=FALSE], n = 3)),
-         "\nwhich has ", ncol(data), " columns. ",
-         "Too few replicates / too many coefficients to fit model.")
->>>>>>> c3a356ef
   }
 
   # Check rank of model_matrix
